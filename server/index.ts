import 'dotenv/config';
import express, { type Request, Response, NextFunction } from "express";
import { registerRoutes } from "./routes";
import { setupVite, serveStatic, log } from "./vite";
import { setupSocket } from './socket';
import { runAutoDbFix } from './startup/auto-database-fix';
import cors from 'cors';
import helmet from 'helmet';
import rateLimit from 'express-rate-limit';

// Fixed CSP configuration - v1.5 - FORCE REBUILD with embedded database setup
// Force rebuild v1.6 - with authentication routes fix

const app = express();

<<<<<<< HEAD
// Trust proxy for deployment on Render/Heroku/etc
app.set('trust proxy', 1);

=======
// ============================================
// Security Middleware
// ============================================

// Basic security headers
app.use(helmet({
  contentSecurityPolicy: {
    directives: {
      defaultSrc: ["'self'"],
      styleSrc: ["'self'", "'unsafe-inline'", "https://fonts.googleapis.com"],
      fontSrc: ["'self'", "https://fonts.gstatic.com"],
      scriptSrc: ["'self'", "'unsafe-inline'", "'unsafe-eval'"],
      connectSrc: [
        "'self'", 
        "https://api.openai.com", 
        "https://api.vapi.ai", 
        "https://minhonmuine.talk2go.online",
        "https://*.talk2go.online",
        "https://*.onrender.com",
        "wss:", 
        "ws:"
      ],
      imgSrc: ["'self'", "data:", "https:"],
      mediaSrc: ["'self'", "https:"],
      objectSrc: ["'none'"],
      upgradeInsecureRequests: process.env.NODE_ENV === 'production' ? [] : null,
    },
  },
  crossOriginEmbedderPolicy: false
}));

// Enhanced CORS configuration for SaaS dashboard
>>>>>>> f9c844ee
app.use(cors({
  origin: (origin, callback) => {
    // Allow requests with no origin (mobile apps, etc.)
    if (!origin) return callback(null, true);
    
    // In development, allow all origins
    if (process.env.NODE_ENV === 'development') {
      return callback(null, true);
    }
    
    // In production, allow subdomains of talk2go.online
    const allowedDomains = [
      'talk2go.online',
      'localhost',
      '127.0.0.1'
    ];
    
    const isAllowed = allowedDomains.some(domain => 
      origin.includes(domain) || origin.endsWith(`.${domain}`)
    );
    
    if (isAllowed) {
      callback(null, true);
    } else {
      callback(new Error('Not allowed by CORS'));
    }
  },
  credentials: true,
  methods: ['GET', 'POST', 'PUT', 'PATCH', 'DELETE', 'OPTIONS'],
  allowedHeaders: ['Content-Type', 'Authorization', 'X-Requested-With', 'X-Tenant-ID'],
  exposedHeaders: ['X-Total-Count', 'X-Rate-Limit-Remaining']
}));

// Rate limiting for API endpoints
const apiLimiter = rateLimit({
  windowMs: 15 * 60 * 1000, // 15 minutes
  max: 1000, // Limit each IP to 1000 requests per windowMs
  message: 'Too many requests from this IP, please try again later.',
  standardHeaders: true,
  legacyHeaders: false,
  skip: (req) => {
    // Skip rate limiting in development
    return process.env.NODE_ENV === 'development';
  }
});

// Apply rate limiting to API routes
app.use('/api', apiLimiter);

// Strict rate limiting for dashboard routes
const dashboardLimiter = rateLimit({
  windowMs: 15 * 60 * 1000, // 15 minutes
  max: 500, // Limit each IP to 500 requests per windowMs for dashboard
  message: 'Too many dashboard requests, please try again later.',
  standardHeaders: true,
  legacyHeaders: false,
  skip: (req) => {
    // Skip rate limiting in development
    return process.env.NODE_ENV === 'development';
  }
});

// Apply stricter rate limiting to dashboard routes
app.use('/api/dashboard', dashboardLimiter);

// Body parsing middleware
app.use(express.json({ limit: '10mb' }));
app.use(express.urlencoded({ extended: false, limit: '10mb' }));

app.use((req, res, next) => {
  const start = Date.now();
  const path = req.path;
  let capturedJsonResponse: Record<string, any> | undefined = undefined;

  const originalResJson = res.json;
  res.json = function (bodyJson, ...args) {
    capturedJsonResponse = bodyJson;
    return originalResJson.apply(res, [bodyJson, ...args]);
  };

  res.on("finish", () => {
    const duration = Date.now() - start;
    if (path.startsWith("/api")) {
      let logLine = `${req.method} ${path} ${res.statusCode} in ${duration}ms`;
      if (capturedJsonResponse) {
        logLine += ` :: ${JSON.stringify(capturedJsonResponse)}`;
      }

      if (logLine.length > 80) {
        logLine = logLine.slice(0, 79) + "…";
      }

      log(logLine);
    }
  });

  next();
});

(async () => {
  const server = await registerRoutes(app);
  // Setup WebSocket server for real-time notifications and save instance on Express app
  const io = setupSocket(server);
  app.set('io', io);

  // Auto-fix database on startup (can be disabled with AUTO_DB_FIX=false)
  if (process.env.AUTO_DB_FIX !== 'false') {
    console.log('🔧 Running auto database fix...');
    await runAutoDbFix();
  } else {
    console.log('⚠️ Auto database fix disabled by environment variable');
  }

  app.use((err: any, _req: Request, res: Response, _next: NextFunction) => {
    const status = err.status || err.statusCode || 500;
    const message = err.message || "Internal Server Error";
    res.status(status).json({ message });
    throw err;
  });

  // importantly only setup vite in development and after
  // setting up all the other routes so the catch-all route
  // doesn't interfere with the other routes
  if (process.env.NODE_ENV === "development") {
    await setupVite(app, server);
  } else {
    serveStatic(app);
  }

  const port = process.env.PORT || 10000;
  server.listen(port, () => {
    console.log(`Server is running on port ${port}`);
  });
})();<|MERGE_RESOLUTION|>--- conflicted
+++ resolved
@@ -13,11 +13,9 @@
 
 const app = express();
 
-<<<<<<< HEAD
 // Trust proxy for deployment on Render/Heroku/etc
 app.set('trust proxy', 1);
 
-=======
 // ============================================
 // Security Middleware
 // ============================================
@@ -50,7 +48,6 @@
 }));
 
 // Enhanced CORS configuration for SaaS dashboard
->>>>>>> f9c844ee
 app.use(cors({
   origin: (origin, callback) => {
     // Allow requests with no origin (mobile apps, etc.)
